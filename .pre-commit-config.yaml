# This configuration includes the default, minimal set of hooks to be
# run on all commits. It requires no specific setup and one can just
# start using pre-commit with it.
#
# See .pre-commit-config-all.yaml for a more complete one that comes
# with a better coverage at the cost of some specific setup needed.

repos:
-   repo: https://github.com/psf/black
    rev: 19.10b0
    hooks:
    -   id: black
        args:
          - --safe
          - --quiet
        files: ^((homeassistant|script|tests)/.+)?[^/]+\.py$
# -   repo: https://gitlab.com/pycqa/flake8
#     rev: 3.7.9
#     hooks:
#     -   id: flake8
#         additional_dependencies:
#           - flake8-docstrings==1.5.0
#           - pydocstyle==4.0.1
#         files: ^(homeassistant|script|tests)/.+\.py$
-   repo: https://github.com/PyCQA/bandit
    rev: 1.6.2
    hooks:
<<<<<<< HEAD
=======
    -   id: flake8
        additional_dependencies:
          - flake8-docstrings==1.5.0
          - pydocstyle==4.0.1
        files: ^(homeassistant|script|tests)/.+\.py$
-   repo: https://github.com/PyCQA/bandit
    rev: 1.6.2
    hooks:
>>>>>>> 50714fbe
      - id: bandit
        args:
          - --quiet
          - --format=custom
          - --configfile=tests/bandit.yaml
        files: ^(homeassistant|script|tests)/.+\.py$<|MERGE_RESOLUTION|>--- conflicted
+++ resolved
@@ -25,17 +25,15 @@
 -   repo: https://github.com/PyCQA/bandit
     rev: 1.6.2
     hooks:
-<<<<<<< HEAD
-=======
-    -   id: flake8
-        additional_dependencies:
-          - flake8-docstrings==1.5.0
-          - pydocstyle==4.0.1
+      - id: bandit
+        args:
+          - --quiet
+          - --format=custom
+          - --configfile=tests/bandit.yaml
         files: ^(homeassistant|script|tests)/.+\.py$
 -   repo: https://github.com/PyCQA/bandit
     rev: 1.6.2
     hooks:
->>>>>>> 50714fbe
       - id: bandit
         args:
           - --quiet
