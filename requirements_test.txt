# linters such as flake8 and pylint should be pinned, as new releases
# make new things fail. Manually update these pins when pulling in a
# new version

<<<<<<< HEAD
# When updating this file, update .pre-commit-config.yaml too.
=======
-r requirements_test_pre_commit.txt
>>>>>>> df3e17a9
asynctest==0.13.0
codecov==2.0.15
mock-open==1.3.1
mypy==0.740
pre-commit==1.20.0
pylint==2.4.3
astroid==2.3.2
pytest-aiohttp==0.3.0
pytest-cov==2.8.1
pytest-sugar==0.9.2
pytest-timeout==1.3.3
pytest==5.2.2
requests_mock==1.7.0
responses==0.10.6<|MERGE_RESOLUTION|>--- conflicted
+++ resolved
@@ -2,11 +2,7 @@
 # make new things fail. Manually update these pins when pulling in a
 # new version
 
-<<<<<<< HEAD
-# When updating this file, update .pre-commit-config.yaml too.
-=======
 -r requirements_test_pre_commit.txt
->>>>>>> df3e17a9
 asynctest==0.13.0
 codecov==2.0.15
 mock-open==1.3.1
