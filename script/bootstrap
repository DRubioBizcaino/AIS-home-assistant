--- conflicted
+++ resolved
@@ -7,8 +7,4 @@
 cd "$(dirname "$0")/.."
 
 echo "Installing test dependencies..."
-<<<<<<< HEAD
-python3.6 -m pip install tox colorlog
-=======
-python3 -m pip install tox colorlog pre-commit
->>>>>>> dffdbda8
+python3.6 -m pip install tox colorlog pre-commit