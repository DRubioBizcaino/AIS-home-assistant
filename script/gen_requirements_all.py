--- conflicted
+++ resolved
@@ -64,10 +64,7 @@
     'hdate',
     'holidays',
     'ais-dom-frontend',
-<<<<<<< HEAD
-=======
     'homekit',
->>>>>>> eb118e75
     'homematicip',
     'influxdb',
     'jsonpath',
