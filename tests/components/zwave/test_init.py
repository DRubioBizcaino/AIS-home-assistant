--- conflicted
+++ resolved
@@ -573,15 +573,11 @@
 
     assert len(mock_receivers) == 1
 
-<<<<<<< HEAD
-    node = MockNode(node_id=11, generic=const.GENERIC_TYPE_THERMOSTAT)
-=======
     node = MockNode(
         node_id=11,
         generic=const.GENERIC_TYPE_THERMOSTAT,
         specific=const.SPECIFIC_TYPE_THERMOSTAT_GENERAL_V2,
     )
->>>>>>> 50714fbe
     thermostat_mode = MockValue(
         data="Heat",
         data_items=["Off", "Heat"],
