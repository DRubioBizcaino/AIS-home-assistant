--- conflicted
+++ resolved
@@ -77,11 +77,7 @@
                 HVAC_MODE_COOL,
                 HVAC_MODE_OFF,
                 HVAC_MODE_AUTO,
-<<<<<<< HEAD
-            ]
-=======
             ],
->>>>>>> 50714fbe
         },
     )
     await hass.async_block_till_done()
