# coding: utf-8
"""Constants used by Home Assistant components."""
MAJOR_VERSION = 0
<<<<<<< HEAD
MINOR_VERSION = 96
PATCH_VERSION = '10'
__short_version__ = '{}.{}'.format(MAJOR_VERSION, MINOR_VERSION)
__version__ = '{}.{}'.format(__short_version__, PATCH_VERSION)
REQUIRED_PYTHON_VER = (3, 5, 4)
=======
MINOR_VERSION = 97
PATCH_VERSION = "0"
__short_version__ = "{}.{}".format(MAJOR_VERSION, MINOR_VERSION)
__version__ = "{}.{}".format(__short_version__, PATCH_VERSION)
REQUIRED_PYTHON_VER = (3, 6, 0)
>>>>>>> dffdbda8

# Format for platform files
PLATFORM_FORMAT = "{platform}.{domain}"

# Can be used to specify a catch all when registering state or event listeners.
MATCH_ALL = "*"

# Entity target all constant
ENTITY_MATCH_ALL = "all"

# If no name is specified
DEVICE_DEFAULT_NAME = "Unnamed Device"

# Sun events
SUN_EVENT_SUNSET = "sunset"
SUN_EVENT_SUNRISE = "sunrise"

# #### CONFIG ####
CONF_ABOVE = "above"
CONF_ACCESS_TOKEN = "access_token"
CONF_ADDRESS = "address"
CONF_AFTER = "after"
CONF_ALIAS = "alias"
CONF_API_KEY = "api_key"
CONF_API_VERSION = "api_version"
CONF_AT = "at"
CONF_AUTHENTICATION = "authentication"
CONF_AUTH_MFA_MODULES = "auth_mfa_modules"
CONF_AUTH_PROVIDERS = "auth_providers"
CONF_BASE = "base"
CONF_BEFORE = "before"
CONF_BELOW = "below"
CONF_BINARY_SENSORS = "binary_sensors"
CONF_BLACKLIST = "blacklist"
CONF_BRIGHTNESS = "brightness"
CONF_CODE = "code"
CONF_COLOR_TEMP = "color_temp"
CONF_COMMAND = "command"
CONF_COMMAND_CLOSE = "command_close"
CONF_COMMAND_OFF = "command_off"
CONF_COMMAND_ON = "command_on"
CONF_COMMAND_OPEN = "command_open"
CONF_COMMAND_STATE = "command_state"
CONF_COMMAND_STOP = "command_stop"
CONF_CONDITION = "condition"
CONF_COVERS = "covers"
CONF_CURRENCY = "currency"
CONF_CUSTOMIZE = "customize"
CONF_CUSTOMIZE_DOMAIN = "customize_domain"
CONF_CUSTOMIZE_GLOB = "customize_glob"
CONF_DELAY_TIME = "delay_time"
CONF_DEVICE = "device"
CONF_DEVICE_CLASS = "device_class"
CONF_DEVICE_ID = "device_id"
CONF_DEVICES = "devices"
CONF_DISARM_AFTER_TRIGGER = "disarm_after_trigger"
CONF_DISCOVERY = "discovery"
CONF_DISKS = "disks"
CONF_DISPLAY_CURRENCY = "display_currency"
CONF_DISPLAY_OPTIONS = "display_options"
CONF_DOMAIN = "domain"
CONF_DOMAINS = "domains"
CONF_EFFECT = "effect"
CONF_ELEVATION = "elevation"
CONF_EMAIL = "email"
CONF_ENTITIES = "entities"
CONF_ENTITY_ID = "entity_id"
CONF_ENTITY_NAMESPACE = "entity_namespace"
CONF_ENTITY_PICTURE_TEMPLATE = "entity_picture_template"
CONF_EVENT = "event"
CONF_EXCLUDE = "exclude"
CONF_FILE_PATH = "file_path"
CONF_FILENAME = "filename"
CONF_FOR = "for"
CONF_FORCE_UPDATE = "force_update"
CONF_FRIENDLY_NAME = "friendly_name"
CONF_FRIENDLY_NAME_TEMPLATE = "friendly_name_template"
CONF_HEADERS = "headers"
CONF_HOST = "host"
CONF_HOSTS = "hosts"
CONF_HS = "hs"
CONF_ICON = "icon"
CONF_ICON_TEMPLATE = "icon_template"
CONF_INCLUDE = "include"
CONF_ID = "id"
CONF_IP_ADDRESS = "ip_address"
CONF_LATITUDE = "latitude"
CONF_LONGITUDE = "longitude"
CONF_LIGHTS = "lights"
CONF_MAC = "mac"
CONF_METHOD = "method"
CONF_MAXIMUM = "maximum"
CONF_MINIMUM = "minimum"
CONF_MODE = "mode"
CONF_MONITORED_CONDITIONS = "monitored_conditions"
CONF_MONITORED_VARIABLES = "monitored_variables"
CONF_NAME = "name"
CONF_OFFSET = "offset"
CONF_OPTIMISTIC = "optimistic"
CONF_PACKAGES = "packages"
CONF_PASSWORD = "password"
CONF_PATH = "path"
CONF_PAYLOAD = "payload"
CONF_PAYLOAD_OFF = "payload_off"
CONF_PAYLOAD_ON = "payload_on"
CONF_PENDING_TIME = "pending_time"
CONF_PIN = "pin"
CONF_PLATFORM = "platform"
CONF_PORT = "port"
CONF_PREFIX = "prefix"
CONF_PROFILE_NAME = "profile_name"
CONF_PROTOCOL = "protocol"
CONF_PROXY_SSL = "proxy_ssl"
CONF_QUOTE = "quote"
CONF_RADIUS = "radius"
CONF_RECIPIENT = "recipient"
CONF_REGION = "region"
CONF_RESOURCE = "resource"
CONF_RESOURCES = "resources"
CONF_RGB = "rgb"
CONF_ROOM = "room"
CONF_SCAN_INTERVAL = "scan_interval"
CONF_SENDER = "sender"
CONF_SENSOR_TYPE = "sensor_type"
CONF_SENSORS = "sensors"
CONF_SHOW_ON_MAP = "show_on_map"
CONF_SLAVE = "slave"
CONF_SOURCE = "source"
CONF_SSL = "ssl"
CONF_STATE = "state"
CONF_STATE_TEMPLATE = "state_template"
CONF_STRUCTURE = "structure"
CONF_SWITCHES = "switches"
CONF_TEMPERATURE_UNIT = "temperature_unit"
CONF_TIME_ZONE = "time_zone"
CONF_TIMEOUT = "timeout"
CONF_TOKEN = "token"
CONF_TRIGGER_TIME = "trigger_time"
CONF_TTL = "ttl"
CONF_TYPE = "type"
CONF_UNIT_OF_MEASUREMENT = "unit_of_measurement"
CONF_UNIT_SYSTEM = "unit_system"
CONF_URL = "url"
CONF_USERNAME = "username"
CONF_VALUE_TEMPLATE = "value_template"
CONF_VERIFY_SSL = "verify_ssl"
CONF_WEBHOOK_ID = "webhook_id"
CONF_WEEKDAY = "weekday"
CONF_WHITELIST = "whitelist"
CONF_WHITELIST_EXTERNAL_DIRS = "whitelist_external_dirs"
CONF_WHITE_VALUE = "white_value"
CONF_XY = "xy"
CONF_ZONE = "zone"

# #### EVENTS ####
EVENT_AUTOMATION_TRIGGERED = "automation_triggered"
EVENT_CALL_SERVICE = "call_service"
EVENT_COMPONENT_LOADED = "component_loaded"
EVENT_CORE_CONFIG_UPDATE = "core_config_updated"
EVENT_HOMEASSISTANT_CLOSE = "homeassistant_close"
EVENT_HOMEASSISTANT_START = "homeassistant_start"
EVENT_HOMEASSISTANT_STOP = "homeassistant_stop"
EVENT_LOGBOOK_ENTRY = "logbook_entry"
EVENT_PLATFORM_DISCOVERED = "platform_discovered"
EVENT_SCRIPT_STARTED = "script_started"
EVENT_SERVICE_REGISTERED = "service_registered"
EVENT_SERVICE_REMOVED = "service_removed"
EVENT_STATE_CHANGED = "state_changed"
EVENT_THEMES_UPDATED = "themes_updated"
EVENT_TIMER_OUT_OF_SYNC = "timer_out_of_sync"
EVENT_TIME_CHANGED = "time_changed"


# #### DEVICE CLASSES ####
DEVICE_CLASS_BATTERY = "battery"
DEVICE_CLASS_HUMIDITY = "humidity"
DEVICE_CLASS_ILLUMINANCE = "illuminance"
DEVICE_CLASS_SIGNAL_STRENGTH = "signal_strength"
DEVICE_CLASS_TEMPERATURE = "temperature"
DEVICE_CLASS_TIMESTAMP = "timestamp"
DEVICE_CLASS_PRESSURE = "pressure"
DEVICE_CLASS_POWER = "power"

# #### STATES ####
STATE_ON = "on"
STATE_OFF = "off"
STATE_HOME = "home"
STATE_NOT_HOME = "not_home"
STATE_UNKNOWN = "unknown"
STATE_OPEN = "open"
STATE_OPENING = "opening"
STATE_CLOSED = "closed"
STATE_CLOSING = "closing"
STATE_PLAYING = "playing"
STATE_PAUSED = "paused"
STATE_IDLE = "idle"
STATE_STANDBY = "standby"
STATE_ALARM_DISARMED = "disarmed"
STATE_ALARM_ARMED_HOME = "armed_home"
STATE_ALARM_ARMED_AWAY = "armed_away"
STATE_ALARM_ARMED_NIGHT = "armed_night"
STATE_ALARM_ARMED_CUSTOM_BYPASS = "armed_custom_bypass"
STATE_ALARM_PENDING = "pending"
STATE_ALARM_ARMING = "arming"
STATE_ALARM_DISARMING = "disarming"
STATE_ALARM_TRIGGERED = "triggered"
STATE_LOCKED = "locked"
STATE_UNLOCKED = "unlocked"
STATE_UNAVAILABLE = "unavailable"
STATE_OK = "ok"
STATE_PROBLEM = "problem"

# #### STATE AND EVENT ATTRIBUTES ####
# Attribution
ATTR_ATTRIBUTION = "attribution"

# Credentials
ATTR_CREDENTIALS = "credentials"

# Contains time-related attributes
ATTR_NOW = "now"
ATTR_DATE = "date"
ATTR_TIME = "time"
ATTR_SECONDS = "seconds"

# Contains domain, service for a SERVICE_CALL event
ATTR_DOMAIN = "domain"
ATTR_SERVICE = "service"
ATTR_SERVICE_DATA = "service_data"

# IDs
ATTR_ID = "id"

# Name
ATTR_NAME = "name"

# Contains one string or a list of strings, each being an entity id
ATTR_ENTITY_ID = "entity_id"

# Contains one string or a list of strings, each being an area id
ATTR_AREA_ID = "area_id"

# String with a friendly name for the entity
ATTR_FRIENDLY_NAME = "friendly_name"

# A picture to represent entity
ATTR_ENTITY_PICTURE = "entity_picture"

# Icon to use in the frontend
ATTR_ICON = "icon"

# The unit of measurement if applicable
ATTR_UNIT_OF_MEASUREMENT = "unit_of_measurement"

CONF_UNIT_SYSTEM_METRIC = "metric"  # type: str
CONF_UNIT_SYSTEM_IMPERIAL = "imperial"  # type: str

# Electrical attributes
ATTR_VOLTAGE = "voltage"

# Contains the information that is discovered
ATTR_DISCOVERED = "discovered"

# Location of the device/sensor
ATTR_LOCATION = "location"

ATTR_BATTERY_CHARGING = "battery_charging"
ATTR_BATTERY_LEVEL = "battery_level"
ATTR_WAKEUP = "wake_up_interval"

# For devices which support a code attribute
ATTR_CODE = "code"
ATTR_CODE_FORMAT = "code_format"

# For calling a device specific command
ATTR_COMMAND = "command"

# For devices which support an armed state
ATTR_ARMED = "device_armed"

# For devices which support a locked state
ATTR_LOCKED = "locked"

# For sensors that support 'tripping', eg. motion and door sensors
ATTR_TRIPPED = "device_tripped"

# For sensors that support 'tripping' this holds the most recent
# time the device was tripped
ATTR_LAST_TRIP_TIME = "last_tripped_time"

# For all entity's, this hold whether or not it should be hidden
ATTR_HIDDEN = "hidden"

# Location of the entity
ATTR_LATITUDE = "latitude"
ATTR_LONGITUDE = "longitude"

# Accuracy of location in meters
ATTR_GPS_ACCURACY = "gps_accuracy"

# If state is assumed
ATTR_ASSUMED_STATE = "assumed_state"
ATTR_STATE = "state"

ATTR_OPTION = "option"

# Bitfield of supported component features for the entity
ATTR_SUPPORTED_FEATURES = "supported_features"

# Class of device within its domain
ATTR_DEVICE_CLASS = "device_class"

# Temperature attribute
ATTR_TEMPERATURE = "temperature"

# #### UNITS OF MEASUREMENT ####
# Power units
POWER_WATT = "W"

# Energy units
ENERGY_KILO_WATT_HOUR = "kWh"
ENERGY_WATT_HOUR = "Wh"

# Temperature units
TEMP_CELSIUS = "°C"
TEMP_FAHRENHEIT = "°F"

# Length units
LENGTH_CENTIMETERS = "cm"  # type: str
LENGTH_METERS = "m"  # type: str
LENGTH_KILOMETERS = "km"  # type: str

LENGTH_INCHES = "in"  # type: str
LENGTH_FEET = "ft"  # type: str
LENGTH_YARD = "yd"  # type: str
LENGTH_MILES = "mi"  # type: str

# Pressure units
PRESSURE_PA = "Pa"  # type: str
PRESSURE_HPA = "hPa"  # type: str
PRESSURE_BAR = "bar"  # type: str
PRESSURE_MBAR = "mbar"  # type: str
PRESSURE_INHG = "inHg"  # type: str
PRESSURE_PSI = "psi"  # type: str

# Volume units
VOLUME_LITERS = "L"  # type: str
VOLUME_MILLILITERS = "mL"  # type: str

VOLUME_GALLONS = "gal"  # type: str
VOLUME_FLUID_OUNCE = "fl. oz."  # type: str

# Mass units
MASS_GRAMS = "g"  # type: str
MASS_KILOGRAMS = "kg"  # type: str

MASS_OUNCES = "oz"  # type: str
MASS_POUNDS = "lb"  # type: str

# UV Index units
UNIT_UV_INDEX = "UV index"  # type: str

# #### SERVICES ####
SERVICE_HOMEASSISTANT_STOP = "stop"
SERVICE_HOMEASSISTANT_RESTART = "restart"

SERVICE_TURN_ON = "turn_on"
SERVICE_TURN_OFF = "turn_off"
SERVICE_TOGGLE = "toggle"
SERVICE_RELOAD = "reload"

SERVICE_VOLUME_UP = "volume_up"
SERVICE_VOLUME_DOWN = "volume_down"
SERVICE_VOLUME_MUTE = "volume_mute"
SERVICE_VOLUME_SET = "volume_set"
SERVICE_MEDIA_PLAY_PAUSE = "media_play_pause"
SERVICE_MEDIA_PLAY = "media_play"
SERVICE_MEDIA_PAUSE = "media_pause"
SERVICE_MEDIA_STOP = "media_stop"
SERVICE_MEDIA_NEXT_TRACK = "media_next_track"
SERVICE_MEDIA_PREVIOUS_TRACK = "media_previous_track"
SERVICE_MEDIA_SEEK = "media_seek"
SERVICE_SHUFFLE_SET = "shuffle_set"

SERVICE_ALARM_DISARM = "alarm_disarm"
SERVICE_ALARM_ARM_HOME = "alarm_arm_home"
SERVICE_ALARM_ARM_AWAY = "alarm_arm_away"
SERVICE_ALARM_ARM_NIGHT = "alarm_arm_night"
SERVICE_ALARM_ARM_CUSTOM_BYPASS = "alarm_arm_custom_bypass"
SERVICE_ALARM_TRIGGER = "alarm_trigger"


SERVICE_LOCK = "lock"
SERVICE_UNLOCK = "unlock"

SERVICE_OPEN = "open"
SERVICE_CLOSE = "close"

SERVICE_CLOSE_COVER = "close_cover"
SERVICE_CLOSE_COVER_TILT = "close_cover_tilt"
SERVICE_OPEN_COVER = "open_cover"
SERVICE_OPEN_COVER_TILT = "open_cover_tilt"
SERVICE_SET_COVER_POSITION = "set_cover_position"
SERVICE_SET_COVER_TILT_POSITION = "set_cover_tilt_position"
SERVICE_STOP_COVER = "stop_cover"
SERVICE_STOP_COVER_TILT = "stop_cover_tilt"
SERVICE_TOGGLE_COVER_TILT = "toggle_cover_tilt"

SERVICE_SELECT_OPTION = "select_option"

# #### API / REMOTE ####
SERVER_PORT = 8123

URL_ROOT = "/"
URL_API = "/api/"
URL_API_STREAM = "/api/stream"
URL_API_CONFIG = "/api/config"
URL_API_DISCOVERY_INFO = "/api/discovery_info"
URL_API_STATES = "/api/states"
URL_API_STATES_ENTITY = "/api/states/{}"
URL_API_EVENTS = "/api/events"
URL_API_EVENTS_EVENT = "/api/events/{}"
URL_API_SERVICES = "/api/services"
URL_API_SERVICES_SERVICE = "/api/services/{}/{}"
URL_API_COMPONENTS = "/api/components"
URL_API_ERROR_LOG = "/api/error_log"
URL_API_LOG_OUT = "/api/log_out"
URL_API_TEMPLATE = "/api/template"

HTTP_OK = 200
HTTP_CREATED = 201
HTTP_MOVED_PERMANENTLY = 301
HTTP_BAD_REQUEST = 400
HTTP_UNAUTHORIZED = 401
HTTP_NOT_FOUND = 404
HTTP_METHOD_NOT_ALLOWED = 405
HTTP_UNPROCESSABLE_ENTITY = 422
HTTP_TOO_MANY_REQUESTS = 429
HTTP_INTERNAL_SERVER_ERROR = 500
HTTP_SERVICE_UNAVAILABLE = 503

HTTP_BASIC_AUTHENTICATION = "basic"
HTTP_DIGEST_AUTHENTICATION = "digest"

HTTP_HEADER_HA_AUTH = "X-HA-access"
HTTP_HEADER_X_REQUESTED_WITH = "X-Requested-With"

CONTENT_TYPE_JSON = "application/json"
CONTENT_TYPE_MULTIPART = "multipart/x-mixed-replace; boundary={}"
CONTENT_TYPE_TEXT_PLAIN = "text/plain"

# The exit code to send to request a restart
RESTART_EXIT_CODE = 100

UNIT_NOT_RECOGNIZED_TEMPLATE = "{} is not a recognized {} unit."  # type: str

LENGTH = "length"  # type: str
MASS = "mass"  # type: str
PRESSURE = "pressure"  # type: str
VOLUME = "volume"  # type: str
TEMPERATURE = "temperature"  # type: str
SPEED_MS = "speed_ms"  # type: str
ILLUMINANCE = "illuminance"  # type: str

WEEKDAYS = ["mon", "tue", "wed", "thu", "fri", "sat", "sun"]

# The degree of precision for platforms
PRECISION_WHOLE = 1
PRECISION_HALVES = 0.5
PRECISION_TENTHS = 0.1

# Static list of entities that will never be exposed to
# cloud, alexa, or google_home components
CLOUD_NEVER_EXPOSED_ENTITIES = ["group.all_locks"]<|MERGE_RESOLUTION|>--- conflicted
+++ resolved
@@ -1,19 +1,11 @@
 # coding: utf-8
 """Constants used by Home Assistant components."""
 MAJOR_VERSION = 0
-<<<<<<< HEAD
-MINOR_VERSION = 96
-PATCH_VERSION = '10'
-__short_version__ = '{}.{}'.format(MAJOR_VERSION, MINOR_VERSION)
-__version__ = '{}.{}'.format(__short_version__, PATCH_VERSION)
-REQUIRED_PYTHON_VER = (3, 5, 4)
-=======
 MINOR_VERSION = 97
 PATCH_VERSION = "0"
 __short_version__ = "{}.{}".format(MAJOR_VERSION, MINOR_VERSION)
 __version__ = "{}.{}".format(__short_version__, PATCH_VERSION)
 REQUIRED_PYTHON_VER = (3, 6, 0)
->>>>>>> dffdbda8
 
 # Format for platform files
 PLATFORM_FORMAT = "{platform}.{domain}"
