"""Helper for aiohttp webclient stuff."""
import asyncio
import sys
from ssl import SSLContext  # noqa: F401
from typing import Any, Awaitable, Optional, cast
from typing import Union  # noqa: F401

import aiohttp
from aiohttp.hdrs import USER_AGENT, CONTENT_TYPE
from aiohttp import web
from aiohttp.web_exceptions import HTTPGatewayTimeout, HTTPBadGateway
import async_timeout

from homeassistant.core import callback, Event
from homeassistant.const import EVENT_HOMEASSISTANT_CLOSE, __version__
from homeassistant.helpers.typing import HomeAssistantType
from homeassistant.loader import bind_hass
from homeassistant.util import ssl as ssl_util

DATA_CONNECTOR = "aiohttp_connector"
DATA_CONNECTOR_NOTVERIFY = "aiohttp_connector_notverify"
DATA_CLIENTSESSION = "aiohttp_clientsession"
DATA_CLIENTSESSION_NOTVERIFY = "aiohttp_clientsession_notverify"
SERVER_SOFTWARE = "HomeAssistant/{0} aiohttp/{1} Python/{2[0]}.{2[1]}".format(
    __version__, aiohttp.__version__, sys.version_info
)


@callback
@bind_hass
<<<<<<< HEAD
def async_get_clientsession(hass: HomeAssistantType,
                            verify_ssl: bool = False) -> aiohttp.ClientSession:
=======
def async_get_clientsession(
    hass: HomeAssistantType, verify_ssl: bool = True
) -> aiohttp.ClientSession:
>>>>>>> dffdbda8
    """Return default aiohttp ClientSession.

    This method must be run in the event loop.
    """
    if verify_ssl:
        key = DATA_CLIENTSESSION
    else:
        key = DATA_CLIENTSESSION_NOTVERIFY

    if key not in hass.data:
        hass.data[key] = async_create_clientsession(hass, verify_ssl)

    return cast(aiohttp.ClientSession, hass.data[key])


@callback
@bind_hass
def async_create_clientsession(
    hass: HomeAssistantType,
    verify_ssl: bool = True,
    auto_cleanup: bool = True,
    **kwargs: Any,
) -> aiohttp.ClientSession:
    """Create a new ClientSession with kwargs, i.e. for cookies.

    If auto_cleanup is False, you need to call detach() after the session
    returned is no longer used. Default is True, the session will be
    automatically detached on homeassistant_stop.

    This method must be run in the event loop.
    """
    connector = _async_get_connector(hass, verify_ssl)

    clientsession = aiohttp.ClientSession(
        loop=hass.loop,
        connector=connector,
        headers={USER_AGENT: SERVER_SOFTWARE},
        **kwargs,
    )

    if auto_cleanup:
        _async_register_clientsession_shutdown(hass, clientsession)

    return clientsession


@bind_hass
async def async_aiohttp_proxy_web(
    hass: HomeAssistantType,
    request: web.BaseRequest,
    web_coro: Awaitable[aiohttp.ClientResponse],
    buffer_size: int = 102400,
    timeout: int = 10,
) -> Optional[web.StreamResponse]:
    """Stream websession request to aiohttp web response."""
    try:
        with async_timeout.timeout(timeout):
            req = await web_coro

    except asyncio.CancelledError:
        # The user cancelled the request
        return None

    except asyncio.TimeoutError as err:
        # Timeout trying to start the web request
        raise HTTPGatewayTimeout() from err

    except aiohttp.ClientError as err:
        # Something went wrong with the connection
        raise HTTPBadGateway() from err

    try:
        return await async_aiohttp_proxy_stream(
            hass, request, req.content, req.headers.get(CONTENT_TYPE)
        )
    finally:
        req.close()


@bind_hass
async def async_aiohttp_proxy_stream(
    hass: HomeAssistantType,
    request: web.BaseRequest,
    stream: aiohttp.StreamReader,
    content_type: str,
    buffer_size: int = 102400,
    timeout: int = 10,
) -> web.StreamResponse:
    """Stream a stream to aiohttp web response."""
    response = web.StreamResponse()
    response.content_type = content_type
    await response.prepare(request)

    try:
        while True:
            with async_timeout.timeout(timeout):
                data = await stream.read(buffer_size)

            if not data:
                break
            await response.write(data)

    except (asyncio.TimeoutError, aiohttp.ClientError):
        # Something went wrong fetching data, closed connection
        pass

    return response


@callback
def _async_register_clientsession_shutdown(
    hass: HomeAssistantType, clientsession: aiohttp.ClientSession
) -> None:
    """Register ClientSession close on Home Assistant shutdown.

    This method must be run in the event loop.
    """

    @callback
    def _async_close_websession(event: Event) -> None:
        """Close websession."""
        clientsession.detach()

    hass.bus.async_listen_once(EVENT_HOMEASSISTANT_CLOSE, _async_close_websession)


@callback
def _async_get_connector(
    hass: HomeAssistantType, verify_ssl: bool = True
) -> aiohttp.BaseConnector:
    """Return the connector pool for aiohttp.

    This method must be run in the event loop.
    """
    key = DATA_CONNECTOR if verify_ssl else DATA_CONNECTOR_NOTVERIFY

    if key in hass.data:
        return cast(aiohttp.BaseConnector, hass.data[key])

    if verify_ssl:
        ssl_context = ssl_util.client_context()  # type: Union[bool, SSLContext]
    else:
        ssl_context = False

    connector = aiohttp.TCPConnector(
        loop=hass.loop, enable_cleanup_closed=True, ssl=ssl_context
    )
    hass.data[key] = connector

    async def _async_close_connector(event: Event) -> None:
        """Close connector pool."""
        await connector.close()

    hass.bus.async_listen_once(EVENT_HOMEASSISTANT_CLOSE, _async_close_connector)

    return connector<|MERGE_RESOLUTION|>--- conflicted
+++ resolved
@@ -28,14 +28,9 @@
 
 @callback
 @bind_hass
-<<<<<<< HEAD
-def async_get_clientsession(hass: HomeAssistantType,
-                            verify_ssl: bool = False) -> aiohttp.ClientSession:
-=======
 def async_get_clientsession(
-    hass: HomeAssistantType, verify_ssl: bool = True
+    hass: HomeAssistantType, verify_ssl: bool = False
 ) -> aiohttp.ClientSession:
->>>>>>> dffdbda8
     """Return default aiohttp ClientSession.
 
     This method must be run in the event loop.
