--- conflicted
+++ resolved
@@ -60,17 +60,11 @@
      data:
        payload: 0
        topic: dom/cmnd/state
-<<<<<<< HEAD
-   - service: input_boolean.turn_off
-     data:
-       entity_id: input_boolean.ais_remote_access
+   - service: ais_shell_command.change_remote_access
    - service: camera.snapshot
      data:
        entity_id: camera.remote_access
-       filename: "/data/data/pl.sviete.dom/files/home/AIS"
-=======
-   - service: ais_shell_command.change_remote_access
->>>>>>> 7b5098a3
+       filename: "/data/data/pl.sviete.dom/files/home/AIS/dom_access_code.png"
    - delay: '300'
    - service: ais_ai_service.prepare_remote_menu
 
