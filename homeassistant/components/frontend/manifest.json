--- conflicted
+++ resolved
@@ -1,16 +1,10 @@
 {
   "domain": "frontend",
-<<<<<<< HEAD
   "name": "Ais dom Frontend",
   "documentation": "https://sviete.github.io/AIS-docs/docs/en/ais_app_index.html",
   "requirements": [
-    "ais-dom-frontend==20190919.0"
+    "ais-dom-frontend==20190919.1"
   ],
-=======
-  "name": "Home Assistant Frontend",
-  "documentation": "https://www.home-assistant.io/components/frontend",
-  "requirements": ["home-assistant-frontend==20190919.1"],
->>>>>>> e715c43e
   "dependencies": [
     "api",
     "auth",
