"""Allows the creation of a sensor that breaks out state_attributes."""
import logging
from typing import Optional

import voluptuous as vol

from homeassistant.core import callback
from homeassistant.components.sensor import (
    ENTITY_ID_FORMAT,
    PLATFORM_SCHEMA,
    DEVICE_CLASSES_SCHEMA,
)
from homeassistant.const import (
    ATTR_FRIENDLY_NAME,
    ATTR_UNIT_OF_MEASUREMENT,
    CONF_VALUE_TEMPLATE,
    CONF_ICON_TEMPLATE,
    CONF_ENTITY_PICTURE_TEMPLATE,
    ATTR_ENTITY_ID,
    CONF_SENSORS,
    EVENT_HOMEASSISTANT_START,
    CONF_FRIENDLY_NAME_TEMPLATE,
    MATCH_ALL,
    CONF_DEVICE_CLASS,
)
from homeassistant.exceptions import TemplateError
import homeassistant.helpers.config_validation as cv
from homeassistant.helpers.entity import Entity, async_generate_entity_id
from homeassistant.helpers.event import async_track_state_change

_LOGGER = logging.getLogger(__name__)

SENSOR_SCHEMA = vol.Schema(
    {
        vol.Required(CONF_VALUE_TEMPLATE): cv.template,
        vol.Optional(CONF_ICON_TEMPLATE): cv.template,
        vol.Optional(CONF_ENTITY_PICTURE_TEMPLATE): cv.template,
        vol.Optional(CONF_FRIENDLY_NAME_TEMPLATE): cv.template,
        vol.Optional(ATTR_FRIENDLY_NAME): cv.string,
        vol.Optional(ATTR_UNIT_OF_MEASUREMENT): cv.string,
        vol.Optional(CONF_DEVICE_CLASS): DEVICE_CLASSES_SCHEMA,
        vol.Optional(ATTR_ENTITY_ID): cv.entity_ids,
    }
)

PLATFORM_SCHEMA = PLATFORM_SCHEMA.extend(
    {vol.Required(CONF_SENSORS): cv.schema_with_slug_keys(SENSOR_SCHEMA)}
)


async def async_setup_platform(hass, config, async_add_entities, discovery_info=None):
    """Set up the template sensors."""
    sensors = []

    for device, device_config in config[CONF_SENSORS].items():
        state_template = device_config[CONF_VALUE_TEMPLATE]
        icon_template = device_config.get(CONF_ICON_TEMPLATE)
        entity_picture_template = device_config.get(CONF_ENTITY_PICTURE_TEMPLATE)
        friendly_name = device_config.get(ATTR_FRIENDLY_NAME, device)
        friendly_name_template = device_config.get(CONF_FRIENDLY_NAME_TEMPLATE)
        unit_of_measurement = device_config.get(ATTR_UNIT_OF_MEASUREMENT)
        device_class = device_config.get(CONF_DEVICE_CLASS)

        entity_ids = set()
        manual_entity_ids = device_config.get(ATTR_ENTITY_ID)
        invalid_templates = []

        for tpl_name, template in (
            (CONF_VALUE_TEMPLATE, state_template),
            (CONF_ICON_TEMPLATE, icon_template),
            (CONF_ENTITY_PICTURE_TEMPLATE, entity_picture_template),
            (CONF_FRIENDLY_NAME_TEMPLATE, friendly_name_template),
        ):
            if template is None:
                continue
            template.hass = hass

            if manual_entity_ids is not None:
                continue

            template_entity_ids = template.extract_entities()
            if template_entity_ids == MATCH_ALL:
                entity_ids = MATCH_ALL
                # Cut off _template from name
                invalid_templates.append(tpl_name[:-9])
            elif entity_ids != MATCH_ALL:
                entity_ids |= set(template_entity_ids)

        if invalid_templates:
<<<<<<< HEAD
            _LOGGER.info(
                'Template sensor %s has no entity ids configured to track nor'
                ' were we able to extract the entities to track from the %s '
                'template(s). This entity will only be able to be updated '
                'manually.', device, ', '.join(invalid_templates))
=======
            _LOGGER.warning(
                "Template sensor %s has no entity ids configured to track nor"
                " were we able to extract the entities to track from the %s "
                "template(s). This entity will only be able to be updated "
                "manually.",
                device,
                ", ".join(invalid_templates),
            )
>>>>>>> dffdbda8

        if manual_entity_ids is not None:
            entity_ids = manual_entity_ids
        elif entity_ids != MATCH_ALL:
            entity_ids = list(entity_ids)

        sensors.append(
            SensorTemplate(
                hass,
                device,
                friendly_name,
                friendly_name_template,
                unit_of_measurement,
                state_template,
                icon_template,
                entity_picture_template,
                entity_ids,
                device_class,
            )
        )
    if not sensors:
        _LOGGER.error("No sensors added")
        return False

    async_add_entities(sensors)
    return True


class SensorTemplate(Entity):
    """Representation of a Template Sensor."""

    def __init__(
        self,
        hass,
        device_id,
        friendly_name,
        friendly_name_template,
        unit_of_measurement,
        state_template,
        icon_template,
        entity_picture_template,
        entity_ids,
        device_class,
    ):
        """Initialize the sensor."""
        self.hass = hass
        self.entity_id = async_generate_entity_id(
            ENTITY_ID_FORMAT, device_id, hass=hass
        )
        self._name = friendly_name
        self._friendly_name_template = friendly_name_template
        self._unit_of_measurement = unit_of_measurement
        self._template = state_template
        self._state = None
        self._icon_template = icon_template
        self._entity_picture_template = entity_picture_template
        self._icon = None
        self._entity_picture = None
        self._entities = entity_ids
        self._device_class = device_class

    async def async_added_to_hass(self):
        """Register callbacks."""

        @callback
        def template_sensor_state_listener(entity, old_state, new_state):
            """Handle device state changes."""
            self.async_schedule_update_ha_state(True)

        @callback
        def template_sensor_startup(event):
            """Update template on startup."""
            if self._entities != MATCH_ALL:
                # Track state change only for valid templates
                async_track_state_change(
                    self.hass, self._entities, template_sensor_state_listener
                )

            self.async_schedule_update_ha_state(True)

        self.hass.bus.async_listen_once(
            EVENT_HOMEASSISTANT_START, template_sensor_startup
        )

    @property
    def name(self):
        """Return the name of the sensor."""
        return self._name

    @property
    def state(self):
        """Return the state of the sensor."""
        return self._state

    @property
    def icon(self):
        """Return the icon to use in the frontend, if any."""
        return self._icon

    @property
    def device_class(self) -> Optional[str]:
        """Return the device class of the sensor."""
        return self._device_class

    @property
    def entity_picture(self):
        """Return the entity_picture to use in the frontend, if any."""
        return self._entity_picture

    @property
    def unit_of_measurement(self):
        """Return the unit_of_measurement of the device."""
        return self._unit_of_measurement

    @property
    def should_poll(self):
        """No polling needed."""
        return False

    async def async_update(self):
        """Update the state from the template."""
        try:
            self._state = self._template.async_render()
        except TemplateError as ex:
            if ex.args and ex.args[0].startswith(
                "UndefinedError: 'None' has no attribute"
            ):
                # Common during HA startup - so just a warning
                _LOGGER.warning(
                    "Could not render template %s," " the state is unknown.", self._name
                )
            else:
                self._state = None
                _LOGGER.error("Could not render template %s: %s", self._name, ex)
        for property_name, template in (
            ("_icon", self._icon_template),
            ("_entity_picture", self._entity_picture_template),
            ("_name", self._friendly_name_template),
        ):
            if template is None:
                continue

            try:
                setattr(self, property_name, template.async_render())
            except TemplateError as ex:
                friendly_property_name = property_name[1:].replace("_", " ")
                if ex.args and ex.args[0].startswith(
                    "UndefinedError: 'None' has no attribute"
                ):
                    # Common during HA startup - so just a warning
                    _LOGGER.warning(
                        "Could not render %s template %s," " the state is unknown.",
                        friendly_property_name,
                        self._name,
                    )
                    continue

                try:
                    setattr(self, property_name, getattr(super(), property_name))
                except AttributeError:
                    _LOGGER.error(
                        "Could not render %s template %s: %s",
                        friendly_property_name,
                        self._name,
                        ex,
                    )<|MERGE_RESOLUTION|>--- conflicted
+++ resolved
@@ -87,14 +87,7 @@
                 entity_ids |= set(template_entity_ids)
 
         if invalid_templates:
-<<<<<<< HEAD
             _LOGGER.info(
-                'Template sensor %s has no entity ids configured to track nor'
-                ' were we able to extract the entities to track from the %s '
-                'template(s). This entity will only be able to be updated '
-                'manually.', device, ', '.join(invalid_templates))
-=======
-            _LOGGER.warning(
                 "Template sensor %s has no entity ids configured to track nor"
                 " were we able to extract the entities to track from the %s "
                 "template(s). This entity will only be able to be updated "
@@ -102,7 +95,6 @@
                 device,
                 ", ".join(invalid_templates),
             )
->>>>>>> dffdbda8
 
         if manual_entity_ids is not None:
             entity_ids = manual_entity_ids
