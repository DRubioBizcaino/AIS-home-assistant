"""
Read temperature information from Eddystone beacons.

Your beacons must be configured to transmit UID (for identification) and TLM
(for temperature) frames.

For more details about this platform, please refer to the documentation at
https://home-assistant.io/components/sensor.eddystone_temperature/
"""
import logging

# pylint: disable=import-error
<<<<<<< HEAD
from beacontools import BeaconScanner, EddystoneFilter, EddystoneTLMFrame
=======
from beacontools import (
    BeaconScanner,
    EddystoneFilter,
    EddystoneTLMFrame,
)
>>>>>>> 50714fbe
import voluptuous as vol

from homeassistant.components.sensor import PLATFORM_SCHEMA
from homeassistant.const import (
    CONF_NAME,
    EVENT_HOMEASSISTANT_START,
    EVENT_HOMEASSISTANT_STOP,
    STATE_UNKNOWN,
    TEMP_CELSIUS,
)
import homeassistant.helpers.config_validation as cv
from homeassistant.helpers.entity import Entity

_LOGGER = logging.getLogger(__name__)

CONF_BEACONS = "beacons"
CONF_BT_DEVICE_ID = "bt_device_id"
CONF_INSTANCE = "instance"
CONF_NAMESPACE = "namespace"

BEACON_SCHEMA = vol.Schema(
    {
        vol.Required(CONF_NAMESPACE): cv.string,
        vol.Required(CONF_INSTANCE): cv.string,
        vol.Optional(CONF_NAME): cv.string,
    }
)

PLATFORM_SCHEMA = PLATFORM_SCHEMA.extend(
    {
        vol.Optional(CONF_BT_DEVICE_ID, default=0): cv.positive_int,
        vol.Required(CONF_BEACONS): vol.Schema({cv.string: BEACON_SCHEMA}),
    }
)


def setup_platform(hass, config, add_entities, discovery_info=None):
    """Validate configuration, create devices and start monitoring thread."""
    bt_device_id = config.get("bt_device_id")

    beacons = config.get(CONF_BEACONS)
    devices = []

    for dev_name, properties in beacons.items():
        namespace = get_from_conf(properties, CONF_NAMESPACE, 20)
        instance = get_from_conf(properties, CONF_INSTANCE, 12)
        name = properties.get(CONF_NAME, dev_name)

        if instance is None or namespace is None:
            _LOGGER.error("Skipping %s", dev_name)
            continue

        devices.append(EddystoneTemp(name, namespace, instance))

    if devices:
        mon = Monitor(hass, devices, bt_device_id)

        def monitor_stop(_service_or_event):
            """Stop the monitor thread."""
            _LOGGER.info("Stopping scanner for Eddystone beacons")
            mon.stop()

        def monitor_start(_service_or_event):
            """Start the monitor thread."""
            _LOGGER.info("Starting scanner for Eddystone beacons")
            mon.start()

        add_entities(devices)
        mon.start()
        hass.bus.listen_once(EVENT_HOMEASSISTANT_STOP, monitor_stop)
        hass.bus.listen_once(EVENT_HOMEASSISTANT_START, monitor_start)
    else:
        _LOGGER.warning("No devices were added")


def get_from_conf(config, config_key, length):
    """Retrieve value from config and validate length."""
    string = config.get(config_key)
    if len(string) != length:
        _LOGGER.error(
            "Error in config parameter %s: Must be exactly %d "
            "bytes. Device will not be added",
            config_key,
            length / 2,
        )
        return None
    return string


class EddystoneTemp(Entity):
    """Representation of a temperature sensor."""

    def __init__(self, name, namespace, instance):
        """Initialize a sensor."""
        self._name = name
        self.namespace = namespace
        self.instance = instance
        self.bt_addr = None
        self.temperature = STATE_UNKNOWN

    @property
    def name(self):
        """Return the name of the sensor."""
        return self._name

    @property
    def state(self):
        """Return the state of the device."""
        return self.temperature

    @property
    def unit_of_measurement(self):
        """Return the unit the value is expressed in."""
        return TEMP_CELSIUS

    @property
    def should_poll(self):
        """Return the polling state."""
        return False


class Monitor:
    """Continuously scan for BLE advertisements."""

    def __init__(self, hass, devices, bt_device_id):
        """Construct interface object."""
        self.hass = hass

        # List of beacons to monitor
        self.devices = devices
        # Number of the bt device (hciX)
        self.bt_device_id = bt_device_id

        def callback(bt_addr, _, packet, additional_info):
            """Handle new packets."""
            self.process_packet(
                additional_info["namespace"],
                additional_info["instance"],
                packet.temperature,
            )

        device_filters = [EddystoneFilter(d.namespace, d.instance) for d in devices]

        self.scanner = BeaconScanner(
            callback, bt_device_id, device_filters, EddystoneTLMFrame
        )
        self.scanning = False

    def start(self):
        """Continuously scan for BLE advertisements."""
        if not self.scanning:
            self.scanner.start()
            self.scanning = True
        else:
            _LOGGER.debug("start() called, but scanner is already running")

    def process_packet(self, namespace, instance, temperature):
        """Assign temperature to device."""
        _LOGGER.debug(
            "Received temperature for <%s,%s>: %d", namespace, instance, temperature
        )

        for dev in self.devices:
            if dev.namespace == namespace and dev.instance == instance:
                if dev.temperature != temperature:
                    dev.temperature = temperature
                    dev.schedule_update_ha_state()

    def stop(self):
        """Signal runner to stop and join thread."""
        if self.scanning:
            _LOGGER.debug("Stopping...")
            self.scanner.stop()
            _LOGGER.debug("Stopped")
            self.scanning = False
        else:
            _LOGGER.debug("stop() called but scanner was not running")<|MERGE_RESOLUTION|>--- conflicted
+++ resolved
@@ -10,15 +10,11 @@
 import logging
 
 # pylint: disable=import-error
-<<<<<<< HEAD
-from beacontools import BeaconScanner, EddystoneFilter, EddystoneTLMFrame
-=======
 from beacontools import (
     BeaconScanner,
     EddystoneFilter,
     EddystoneTLMFrame,
 )
->>>>>>> 50714fbe
 import voluptuous as vol
 
 from homeassistant.components.sensor import PLATFORM_SCHEMA
