"""Support to select an option from a list."""
import logging

import voluptuous as vol

from homeassistant.const import CONF_ICON, CONF_NAME
import homeassistant.helpers.config_validation as cv
from homeassistant.helpers.entity_component import EntityComponent
from homeassistant.helpers.restore_state import RestoreEntity

_LOGGER = logging.getLogger(__name__)

DOMAIN = "input_select"
ENTITY_ID_FORMAT = DOMAIN + ".{}"

CONF_INITIAL = "initial"
CONF_OPTIONS = "options"

ATTR_OPTION = "option"
ATTR_OPTIONS = "options"

SERVICE_SELECT_OPTION = "select_option"


SERVICE_SELECT_NEXT = "select_next"

SERVICE_SELECT_PREVIOUS = "select_previous"

SERVICE_SET_OPTIONS = "set_options"


def _cv_input_select(cfg):
    """Configure validation helper for input select (voluptuous)."""
    options = cfg[CONF_OPTIONS]
    initial = cfg.get(CONF_INITIAL)
    if initial is not None and initial not in options:
        raise vol.Invalid(
            'initial state "{}" is not part of the options: {}'.format(
                initial, ",".join(options)
            )
        )
    return cfg


CONFIG_SCHEMA = vol.Schema(
    {
        DOMAIN: cv.schema_with_slug_keys(
            vol.All(
                {
                    vol.Optional(CONF_NAME): cv.string,
                    vol.Required(CONF_OPTIONS): vol.All(
                        cv.ensure_list, vol.Length(min=1), [cv.string]
                    ),
                    vol.Optional(CONF_INITIAL): cv.string,
                    vol.Optional(CONF_ICON): cv.icon,
                },
                _cv_input_select,
            )
        )
    },
    required=True,
    extra=vol.ALLOW_EXTRA,
)


async def async_setup(hass, config):
    """Set up an input select."""
    component = EntityComponent(_LOGGER, DOMAIN, hass)

    entities = []

    for object_id, cfg in config[DOMAIN].items():
        name = cfg.get(CONF_NAME)
        options = cfg.get(CONF_OPTIONS)
        initial = cfg.get(CONF_INITIAL)
        icon = cfg.get(CONF_ICON)
        entities.append(InputSelect(object_id, name, initial, options, icon))

    if not entities:
        return False

    component.async_register_entity_service(
        SERVICE_SELECT_OPTION,
        {vol.Required(ATTR_OPTION): cv.string},
        "async_select_option",
    )

    component.async_register_entity_service(
<<<<<<< HEAD
        SERVICE_SELECT_NEXT, {}, lambda entity, call: entity.async_offset_index(1)
    )

    component.async_register_entity_service(
        SERVICE_SELECT_PREVIOUS, {}, lambda entity, call: entity.async_offset_index(-1)
=======
        SERVICE_SELECT_NEXT, {}, lambda entity, call: entity.async_offset_index(1),
    )

    component.async_register_entity_service(
        SERVICE_SELECT_PREVIOUS, {}, lambda entity, call: entity.async_offset_index(-1),
>>>>>>> 50714fbe
    )

    component.async_register_entity_service(
        SERVICE_SET_OPTIONS,
        {
            vol.Required(ATTR_OPTIONS): vol.All(
                cv.ensure_list, vol.Length(min=1), [cv.string]
            )
        },
        "async_set_options",
    )

    await component.async_add_entities(entities)
    return True


class InputSelect(RestoreEntity):
    """Representation of a select input."""

    def __init__(self, object_id, name, initial, options, icon):
        """Initialize a select input."""
        self.entity_id = ENTITY_ID_FORMAT.format(object_id)
        self._name = name
        self._current_option = initial
        self._options = options
        self._icon = icon

    async def async_added_to_hass(self):
        """Run when entity about to be added."""
        await super().async_added_to_hass()
        if self._current_option is not None:
            return

        state = await self.async_get_last_state()
        if not state or state.state not in self._options:
            self._current_option = self._options[0]
        else:
            self._current_option = state.state

    @property
    def should_poll(self):
        """If entity should be polled."""
        return False

    @property
    def name(self):
        """Return the name of the select input."""
        return self._name

    @property
    def icon(self):
        """Return the icon to be used for this entity."""
        return self._icon

    @property
    def state(self):
        """Return the state of the component."""
        return self._current_option

    @property
    def state_attributes(self):
        """Return the state attributes."""
        return {ATTR_OPTIONS: self._options}

    async def async_select_option(self, option):
        """Select new option."""
        if option not in self._options:
            _LOGGER.warning(
                "Invalid option: %s (possible options: %s)",
                option,
                ", ".join(self._options),
            )
            return
        self._current_option = option
        await self.async_update_ha_state()

    async def async_offset_index(self, offset):
        """Offset current index."""
        current_index = self._options.index(self._current_option)
        new_index = (current_index + offset) % len(self._options)
        self._current_option = self._options[new_index]
        await self.async_update_ha_state()

    async def async_set_options(self, options):
        """Set options."""
        self._current_option = options[0]
        self._options = options
        await self.async_update_ha_state()<|MERGE_RESOLUTION|>--- conflicted
+++ resolved
@@ -86,19 +86,11 @@
     )
 
     component.async_register_entity_service(
-<<<<<<< HEAD
-        SERVICE_SELECT_NEXT, {}, lambda entity, call: entity.async_offset_index(1)
-    )
-
-    component.async_register_entity_service(
-        SERVICE_SELECT_PREVIOUS, {}, lambda entity, call: entity.async_offset_index(-1)
-=======
         SERVICE_SELECT_NEXT, {}, lambda entity, call: entity.async_offset_index(1),
     )
 
     component.async_register_entity_service(
         SERVICE_SELECT_PREVIOUS, {}, lambda entity, call: entity.async_offset_index(-1),
->>>>>>> 50714fbe
     )
 
     component.async_register_entity_service(
