--- conflicted
+++ resolved
@@ -37,13 +37,7 @@
 
         webhook_id = generate_secret()
 
-<<<<<<< HEAD
-        cloud_loaded = "cloud" in hass.config.components
-
-        if cloud_loaded and hass.components.cloud.async_active_subscription():
-=======
         if hass.components.cloud.async_active_subscription():
->>>>>>> 50714fbe
             data[
                 CONF_CLOUDHOOK_URL
             ] = await hass.components.cloud.async_create_cloudhook(webhook_id)
@@ -63,18 +57,10 @@
         )
 
         remote_ui_url = None
-<<<<<<< HEAD
-        if cloud_loaded:
-            try:
-                remote_ui_url = hass.components.cloud.async_remote_ui_url()
-            except hass.components.cloud.CloudNotAvailable:
-                pass
-=======
         try:
             remote_ui_url = hass.components.cloud.async_remote_ui_url()
         except hass.components.cloud.CloudNotAvailable:
             pass
->>>>>>> 50714fbe
 
         return self.json(
             {
