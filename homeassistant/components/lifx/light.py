--- conflicted
+++ resolved
@@ -374,12 +374,9 @@
 
     async def async_service_to_entities(self, service):
         """Return the known entities that a service call mentions."""
-<<<<<<< HEAD
-=======
         if service.data.get(ATTR_ENTITY_ID) == ENTITY_MATCH_ALL:
             return self.entities.values()
 
->>>>>>> 50714fbe
         entity_ids = await async_extract_entity_ids(self.hass, service)
         return [
             entity
