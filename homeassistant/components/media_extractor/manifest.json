{
  "domain": "media_extractor",
  "name": "Media extractor",
  "documentation": "https://www.home-assistant.io/integrations/media_extractor",
  "requirements": [
<<<<<<< HEAD
    "youtube_dl>=2019.09.12"
=======
    "youtube_dl==2019.09.28"
>>>>>>> 8f384e6b
  ],
  "dependencies": [
    "media_player"
  ],
  "codeowners": []
}<|MERGE_RESOLUTION|>--- conflicted
+++ resolved
@@ -3,11 +3,7 @@
   "name": "Media extractor",
   "documentation": "https://www.home-assistant.io/integrations/media_extractor",
   "requirements": [
-<<<<<<< HEAD
-    "youtube_dl>=2019.09.12"
-=======
-    "youtube_dl==2019.09.28"
->>>>>>> 8f384e6b
+    "youtube_dl>=2019.09.28"
   ],
   "dependencies": [
     "media_player"
