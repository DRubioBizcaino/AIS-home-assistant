{
  "domain": "simplisafe",
  "name": "Simplisafe",
  "config_flow": true,
  "documentation": "https://www.home-assistant.io/integrations/simplisafe",
  "requirements": [
<<<<<<< HEAD
    "simplisafe-python==5.3.5"
=======
    "simplisafe-python==5.3.6"
>>>>>>> 50714fbe
  ],
  "dependencies": [],
  "codeowners": [
    "@bachya"
  ]
}<|MERGE_RESOLUTION|>--- conflicted
+++ resolved
@@ -4,11 +4,7 @@
   "config_flow": true,
   "documentation": "https://www.home-assistant.io/integrations/simplisafe",
   "requirements": [
-<<<<<<< HEAD
-    "simplisafe-python==5.3.5"
-=======
     "simplisafe-python==5.3.6"
->>>>>>> 50714fbe
   ],
   "dependencies": [],
   "codeowners": [
