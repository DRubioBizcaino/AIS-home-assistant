"""Ban logic for HTTP component."""
from collections import defaultdict
from datetime import datetime
from ipaddress import ip_address
import logging

from aiohttp.web import middleware
from aiohttp.web_exceptions import HTTPForbidden, HTTPUnauthorized
import voluptuous as vol

from homeassistant.config import load_yaml_config_file
from homeassistant.core import HomeAssistant, callback
from homeassistant.exceptions import HomeAssistantError
import homeassistant.helpers.config_validation as cv
from homeassistant.util.yaml import dump

from .const import KEY_REAL_IP

_LOGGER = logging.getLogger(__name__)

KEY_BANNED_IPS = "ha_banned_ips"
KEY_FAILED_LOGIN_ATTEMPTS = "ha_failed_login_attempts"
KEY_LOGIN_THRESHOLD = "ha_login_threshold"

NOTIFICATION_ID_BAN = "ip-ban"
NOTIFICATION_ID_LOGIN = "http-login"

IP_BANS_FILE = "ip_bans.yaml"
ATTR_BANNED_AT = "banned_at"

SCHEMA_IP_BAN_ENTRY = vol.Schema(
    {vol.Optional("banned_at"): vol.Any(None, cv.datetime)}
)


@callback
def setup_bans(hass, app, login_threshold):
    """Create IP Ban middleware for the app."""
    app.middlewares.append(ban_middleware)
    app[KEY_FAILED_LOGIN_ATTEMPTS] = defaultdict(int)
    app[KEY_LOGIN_THRESHOLD] = login_threshold

    async def ban_startup(app):
        """Initialize bans when app starts up."""
        app[KEY_BANNED_IPS] = await async_load_ip_bans_config(
            hass, hass.config.path(IP_BANS_FILE)
        )

    app.on_startup.append(ban_startup)


@middleware
async def ban_middleware(request, handler):
    """IP Ban middleware."""
    if KEY_BANNED_IPS not in request.app:
        _LOGGER.error("IP Ban middleware loaded but banned IPs not loaded")
        return await handler(request)

    # Verify if IP is not banned
    ip_address_ = request[KEY_REAL_IP]
    is_banned = any(
        ip_ban.ip_address == ip_address_ for ip_ban in request.app[KEY_BANNED_IPS]
    )

    if is_banned:
        raise HTTPForbidden()

    try:
        return await handler(request)
    except HTTPUnauthorized:
        await process_wrong_login(request)
        raise


def log_invalid_auth(func):
    """Decorate function to handle invalid auth or failed login attempts."""

    async def handle_req(view, request, *args, **kwargs):
        """Try to log failed login attempts if response status >= 400."""
        resp = await func(view, request, *args, **kwargs)
        if resp.status >= 400:
            await process_wrong_login(request)
        return resp

    return handle_req


async def process_wrong_login(request):
    """Process a wrong login attempt.

    Increase failed login attempts counter for remote IP address.
    Add ip ban entry if failed login attempts exceeds threshold.
    """
    remote_addr = request[KEY_REAL_IP]

    msg = "Login attempt or request with invalid authentication " "from {}".format(
        remote_addr
    )
    _LOGGER.warning(msg)

<<<<<<< HEAD
    hass = request.app['hass']
    # AIS dom comment
    # hass.components.persistent_notification.async_create(
    #     msg, 'Login attempt failed', NOTIFICATION_ID_LOGIN)
=======
    hass = request.app["hass"]
    hass.components.persistent_notification.async_create(
        msg, "Login attempt failed", NOTIFICATION_ID_LOGIN
    )
>>>>>>> dffdbda8

    # Check if ban middleware is loaded
    if KEY_BANNED_IPS not in request.app or request.app[KEY_LOGIN_THRESHOLD] < 1:
        return

    request.app[KEY_FAILED_LOGIN_ATTEMPTS][remote_addr] += 1

    if (
        request.app[KEY_FAILED_LOGIN_ATTEMPTS][remote_addr]
        >= request.app[KEY_LOGIN_THRESHOLD]
    ):
        new_ban = IpBan(remote_addr)
        request.app[KEY_BANNED_IPS].append(new_ban)

        await hass.async_add_job(
            update_ip_bans_config, hass.config.path(IP_BANS_FILE), new_ban
        )

        _LOGGER.warning("Banned IP %s for too many login attempts", remote_addr)

        hass.components.persistent_notification.async_create(
            "Too many login attempts from {}".format(remote_addr),
            "Banning IP address",
            NOTIFICATION_ID_BAN,
        )


async def process_success_login(request):
    """Process a success login attempt.

    Reset failed login attempts counter for remote IP address.
    No release IP address from banned list function, it can only be done by
    manual modify ip bans config file.
    """
    remote_addr = request[KEY_REAL_IP]

    # Check if ban middleware is loaded
    if KEY_BANNED_IPS not in request.app or request.app[KEY_LOGIN_THRESHOLD] < 1:
        return

    if (
        remote_addr in request.app[KEY_FAILED_LOGIN_ATTEMPTS]
        and request.app[KEY_FAILED_LOGIN_ATTEMPTS][remote_addr] > 0
    ):
        _LOGGER.debug(
            "Login success, reset failed login attempts counter" " from %s", remote_addr
        )
        request.app[KEY_FAILED_LOGIN_ATTEMPTS].pop(remote_addr)


class IpBan:
    """Represents banned IP address."""

    def __init__(self, ip_ban: str, banned_at: datetime = None) -> None:
        """Initialize IP Ban object."""
        self.ip_address = ip_address(ip_ban)
        self.banned_at = banned_at or datetime.utcnow()


async def async_load_ip_bans_config(hass: HomeAssistant, path: str):
    """Load list of banned IPs from config file."""
    ip_list = []

    try:
        list_ = await hass.async_add_executor_job(load_yaml_config_file, path)
    except FileNotFoundError:
        return ip_list
    except HomeAssistantError as err:
        _LOGGER.error("Unable to load %s: %s", path, str(err))
        return ip_list

    for ip_ban, ip_info in list_.items():
        try:
            ip_info = SCHEMA_IP_BAN_ENTRY(ip_info)
            ip_list.append(IpBan(ip_ban, ip_info["banned_at"]))
        except vol.Invalid as err:
            _LOGGER.error("Failed to load IP ban %s: %s", ip_info, err)
            continue

    return ip_list


def update_ip_bans_config(path: str, ip_ban: IpBan):
    """Update config file with new banned IP address."""
    with open(path, "a") as out:
        ip_ = {
            str(ip_ban.ip_address): {
                ATTR_BANNED_AT: ip_ban.banned_at.strftime("%Y-%m-%dT%H:%M:%S")
            }
        }
        out.write("\n")
        out.write(dump(ip_))<|MERGE_RESOLUTION|>--- conflicted
+++ resolved
@@ -98,17 +98,10 @@
     )
     _LOGGER.warning(msg)
 
-<<<<<<< HEAD
     hass = request.app['hass']
     # AIS dom comment
     # hass.components.persistent_notification.async_create(
     #     msg, 'Login attempt failed', NOTIFICATION_ID_LOGIN)
-=======
-    hass = request.app["hass"]
-    hass.components.persistent_notification.async_create(
-        msg, "Login attempt failed", NOTIFICATION_ID_LOGIN
-    )
->>>>>>> dffdbda8
 
     # Check if ban middleware is loaded
     if KEY_BANNED_IPS not in request.app or request.app[KEY_LOGIN_THRESHOLD] < 1:
