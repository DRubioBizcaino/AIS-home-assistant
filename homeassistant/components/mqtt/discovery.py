"""
Support for MQTT discovery.

For more details about this component, please refer to the documentation at
https://home-assistant.io/components/mqtt/#discovery
"""
import asyncio
import json
import logging
import re

from homeassistant.components import mqtt
from homeassistant.components.mqtt import CONF_STATE_TOPIC, ATTR_DISCOVERY_HASH
from homeassistant.const import CONF_PLATFORM
from homeassistant.helpers.discovery import async_load_platform
from homeassistant.helpers.dispatcher import async_dispatcher_send
from homeassistant.helpers.typing import HomeAssistantType

_LOGGER = logging.getLogger(__name__)

TOPIC_MATCHER = re.compile(
    r'(?P<prefix_topic>\w+)/(?P<component>\w+)/'
    r'(?:(?P<node_id>[a-zA-Z0-9_-]+)/)?(?P<object_id>[a-zA-Z0-9_-]+)/config')

SUPPORTED_COMPONENTS = [
    'binary_sensor', 'camera', 'cover', 'fan',
    'light', 'sensor', 'switch', 'lock', 'climate',
    'alarm_control_panel']

ALLOWED_PLATFORMS = {
    'binary_sensor': ['mqtt'],
    'camera': ['mqtt'],
    'cover': ['mqtt'],
    'fan': ['mqtt'],
    'light': ['mqtt', 'mqtt_json', 'mqtt_template'],
    'lock': ['mqtt'],
    'sensor': ['mqtt'],
    'switch': ['mqtt'],
    'climate': ['mqtt'],
    'alarm_control_panel': ['mqtt'],
}

CONFIG_ENTRY_PLATFORMS = {
    'binary_sensor': ['mqtt'],
    'camera': ['mqtt'],
    'cover': ['mqtt'],
    'light': ['mqtt'],
    'sensor': ['mqtt'],
    'switch': ['mqtt'],
    'climate': ['mqtt'],
    'alarm_control_panel': ['mqtt'],
}

ALREADY_DISCOVERED = 'mqtt_discovered_components'
DATA_CONFIG_ENTRY_LOCK = 'mqtt_config_entry_lock'
CONFIG_ENTRY_IS_SETUP = 'mqtt_config_entry_is_setup'
MQTT_DISCOVERY_UPDATED = 'mqtt_discovery_updated_{}'
MQTT_DISCOVERY_NEW = 'mqtt_discovery_new_{}_{}'


async def async_start(hass: HomeAssistantType, discovery_topic, hass_config,
                      config_entry=None) -> bool:
    """Initialize of MQTT Discovery."""
    async def async_device_message_received(topic, payload, qos):
        """Process the received message."""
        match = TOPIC_MATCHER.match(topic)

        if not match:
            return

        _prefix_topic, component, node_id, object_id = match.groups()

        if component not in SUPPORTED_COMPONENTS:
            _LOGGER.warning("Component %s is not supported", component)
            return

        # If present, the node_id will be included in the discovered object id
        discovery_id = '_'.join((node_id, object_id)) if node_id else object_id

        if ALREADY_DISCOVERED not in hass.data:
            hass.data[ALREADY_DISCOVERED] = {}

        discovery_hash = (component, discovery_id)

        if discovery_hash in hass.data[ALREADY_DISCOVERED]:
            _LOGGER.info(
                "Component has already been discovered: %s %s, sending update",
                component, discovery_id)
            async_dispatcher_send(
                hass, MQTT_DISCOVERY_UPDATED.format(discovery_hash), payload)
        elif payload:
            # Add component
            try:
                payload = json.loads(payload)
            except ValueError:
                _LOGGER.warning("Unable to parse JSON %s: '%s'",
                                object_id, payload)
                return

            payload = dict(payload)
            platform = payload.get(CONF_PLATFORM, 'mqtt')
            if platform not in ALLOWED_PLATFORMS.get(component, []):
                _LOGGER.warning("Platform %s (component %s) is not allowed",
                                platform, component)
                return

            payload[CONF_PLATFORM] = platform
            if CONF_STATE_TOPIC not in payload:
                payload[CONF_STATE_TOPIC] = '{}/{}/{}{}/state'.format(
                    discovery_topic, component,
                    '%s/' % node_id if node_id else '', object_id)

            hass.data[ALREADY_DISCOVERED][discovery_hash] = None
            payload[ATTR_DISCOVERY_HASH] = discovery_hash

            _LOGGER.info("Found new component: %s %s", component, discovery_id)

<<<<<<< HEAD
            await async_load_platform(
                hass, component, platform, payload, hass_config)
            # AIS dom, we are doing this here because the EVENT_PLATFORM_DISCOVERED is not fired
            if component == 'sensor' and 'unique_id' in payload:
                hass.async_add_job(
                    hass.services.async_call(
                        'group',
                        'set', {
                            "object_id": "all_ais_sensors",
                            "add_entities": ["sensor." + payload['unique_id']]
                        }
                    )
                )
                # prepare ais dom menu
                hass.async_add_job(
                    hass.services.async_call(
                        'ais_ai_service',
                        'prepare_remote_menu'
                    )
                )
=======
            if platform not in CONFIG_ENTRY_PLATFORMS.get(component, []):
                await async_load_platform(
                    hass, component, platform, payload, hass_config)
                return

            config_entries_key = '{}.{}'.format(component, platform)
            async with hass.data[DATA_CONFIG_ENTRY_LOCK]:
                if config_entries_key not in hass.data[CONFIG_ENTRY_IS_SETUP]:
                    await hass.config_entries.async_forward_entry_setup(
                        config_entry, component)
                    hass.data[CONFIG_ENTRY_IS_SETUP].add(config_entries_key)

            async_dispatcher_send(hass, MQTT_DISCOVERY_NEW.format(
                component, platform), payload)

    hass.data[DATA_CONFIG_ENTRY_LOCK] = asyncio.Lock()
    hass.data[CONFIG_ENTRY_IS_SETUP] = set()
>>>>>>> 4ea71b06

    await mqtt.async_subscribe(
        hass, discovery_topic + '/#', async_device_message_received, 0)

    return True<|MERGE_RESOLUTION|>--- conflicted
+++ resolved
@@ -115,31 +115,27 @@
 
             _LOGGER.info("Found new component: %s %s", component, discovery_id)
 
-<<<<<<< HEAD
-            await async_load_platform(
-                hass, component, platform, payload, hass_config)
-            # AIS dom, we are doing this here because the EVENT_PLATFORM_DISCOVERED is not fired
-            if component == 'sensor' and 'unique_id' in payload:
-                hass.async_add_job(
-                    hass.services.async_call(
-                        'group',
-                        'set', {
-                            "object_id": "all_ais_sensors",
-                            "add_entities": ["sensor." + payload['unique_id']]
-                        }
-                    )
-                )
-                # prepare ais dom menu
-                hass.async_add_job(
-                    hass.services.async_call(
-                        'ais_ai_service',
-                        'prepare_remote_menu'
-                    )
-                )
-=======
             if platform not in CONFIG_ENTRY_PLATFORMS.get(component, []):
                 await async_load_platform(
                     hass, component, platform, payload, hass_config)
+                # AIS dom, we are doing this here because the EVENT_PLATFORM_DISCOVERED is not fired
+                if component == 'sensor' and 'unique_id' in payload:
+                    hass.async_add_job(
+                        hass.services.async_call(
+                            'group',
+                            'set', {
+                                "object_id": "all_ais_sensors",
+                                "add_entities": ["sensor." + payload['unique_id']]
+                            }
+                        )
+                    )
+                    # prepare ais dom menu
+                    hass.async_add_job(
+                        hass.services.async_call(
+                            'ais_ai_service',
+                            'prepare_remote_menu'
+                        )
+                    )
                 return
 
             config_entries_key = '{}.{}'.format(component, platform)
@@ -154,7 +150,6 @@
 
     hass.data[DATA_CONFIG_ENTRY_LOCK] = asyncio.Lock()
     hass.data[CONFIG_ENTRY_IS_SETUP] = set()
->>>>>>> 4ea71b06
 
     await mqtt.async_subscribe(
         hass, discovery_topic + '/#', async_device_message_received, 0)
