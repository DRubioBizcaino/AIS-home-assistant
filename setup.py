#!/usr/bin/env python3
"""AIS dom setup script."""
from datetime import datetime as dt
from setuptools import setup, find_packages

import homeassistant.const as hass_const

PROJECT_NAME = "AIS dom"
PROJECT_PACKAGE_NAME = "ais-dom"
PROJECT_LICENSE = "Apache License 2.0"
PROJECT_AUTHOR = "AI-Speaker team"
PROJECT_COPYRIGHT = " 2016-{}, {}".format(dt.now().year, PROJECT_AUTHOR)
PROJECT_URL = "https://ai-speaker.com/"
PROJECT_EMAIL = "info@sviete.pl"

PROJECT_GITHUB_USERNAME = "sviete"
PROJECT_GITHUB_REPOSITORY = "AIS-home-assistant"

PYPI_URL = "https://pypi.python.org/pypi/{}".format(PROJECT_PACKAGE_NAME)
GITHUB_PATH = "{}/{}".format(PROJECT_GITHUB_USERNAME, PROJECT_GITHUB_REPOSITORY)
GITHUB_URL = "https://github.com/{}".format(GITHUB_PATH)

DOWNLOAD_URL = "{}/archive/{}.zip".format(GITHUB_URL, hass_const.__version__)
PROJECT_URLS = {
    "Bug Reports": "{}/issues".format(GITHUB_URL),
    "Dev Docs": "https://developers.home-assistant.io/",
    "Discord": "https://discordapp.com/invite/c5DvZ4e",
    "Forum": "https://community.home-assistant.io/",
}

PACKAGES = find_packages(exclude=["tests", "tests.*"])

REQUIRES = [
    "aiohttp==3.6.1",
    "astral==1.10.1",
    "async_timeout==3.0.1",
<<<<<<< HEAD
    "attrs==19.1.0",
    # "bcrypt==3.1.7",
=======
    "attrs==19.2.0",
    "bcrypt==3.1.7",
>>>>>>> 8f384e6b
    "certifi>=2019.6.16",
    'contextvars==2.4;python_version<"3.7"',
    "importlib-metadata==0.23",
    "jinja2>=2.10.1",
    "PyJWT==1.7.1",
    # PyJWT has loose dependency. We want the latest one.
    # "cryptography==2.7",
    "pip>=8.0.3",
    "python-slugify==3.0.4",
    "pytz>=2019.02",
    "pyyaml==5.1.2",
    "requests==2.22.0",
    "ruamel.yaml==0.15.100",
    "voluptuous==0.11.7",
<<<<<<< HEAD
    "voluptuous-serialize==2.2.0",
    "ais-dom-frontend==20190919.5",
=======
    "voluptuous-serialize==2.3.0",
>>>>>>> 8f384e6b
]

MIN_PY_VERSION = ".".join(map(str, hass_const.REQUIRED_PYTHON_VER))

setup(
    name=PROJECT_PACKAGE_NAME,
    version=hass_const.__version__,
    url=PROJECT_URL,
    download_url=DOWNLOAD_URL,
    project_urls=PROJECT_URLS,
    author=PROJECT_AUTHOR,
    author_email=PROJECT_EMAIL,
    packages=PACKAGES,
    include_package_data=True,
    zip_safe=False,
    install_requires=REQUIRES,
    python_requires=">={}".format(MIN_PY_VERSION),
    test_suite="tests",
    entry_points={"console_scripts": ["hass = homeassistant.__main__:main"]},
)<|MERGE_RESOLUTION|>--- conflicted
+++ resolved
@@ -34,13 +34,8 @@
     "aiohttp==3.6.1",
     "astral==1.10.1",
     "async_timeout==3.0.1",
-<<<<<<< HEAD
     "attrs==19.1.0",
     # "bcrypt==3.1.7",
-=======
-    "attrs==19.2.0",
-    "bcrypt==3.1.7",
->>>>>>> 8f384e6b
     "certifi>=2019.6.16",
     'contextvars==2.4;python_version<"3.7"',
     "importlib-metadata==0.23",
@@ -55,12 +50,8 @@
     "requests==2.22.0",
     "ruamel.yaml==0.15.100",
     "voluptuous==0.11.7",
-<<<<<<< HEAD
     "voluptuous-serialize==2.2.0",
     "ais-dom-frontend==20190919.5",
-=======
-    "voluptuous-serialize==2.3.0",
->>>>>>> 8f384e6b
 ]
 
 MIN_PY_VERSION = ".".join(map(str, hass_const.REQUIRED_PYTHON_VER))
