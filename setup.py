--- conflicted
+++ resolved
@@ -1,10 +1,6 @@
 #!/usr/bin/env python3
-<<<<<<< HEAD
 """AIS dom setup script."""
-=======
-"""Home Assistant setup script."""
 from datetime import datetime as dt
->>>>>>> a1d8b0e9
 from setuptools import setup, find_packages
 
 import homeassistant.const as hass_const
@@ -12,9 +8,8 @@
 PROJECT_NAME = 'AIS dom'
 PROJECT_PACKAGE_NAME = 'ais-dom'
 PROJECT_LICENSE = 'Apache License 2.0'
-<<<<<<< HEAD
 PROJECT_AUTHOR = 'Andrzej Raczkowski'
-PROJECT_COPYRIGHT = ' 2018, {}'.format(PROJECT_AUTHOR)
+PROJECT_COPYRIGHT = ' 2016-{}, {}'.format(dt.now().year, PROJECT_AUTHOR)
 PROJECT_URL = 'https://ai-speaker.com/'
 PROJECT_EMAIL = 'info@sviete.pl'
 PROJECT_DESCRIPTION = ('IOT hub and automation platform for AI-Spekaer.com'
@@ -30,12 +25,6 @@
     'Programming Language :: Python :: 3.6',
     'Topic :: Home Automation'
 ]
-=======
-PROJECT_AUTHOR = 'The Home Assistant Authors'
-PROJECT_COPYRIGHT = ' 2013-{}, {}'.format(dt.now().year, PROJECT_AUTHOR)
-PROJECT_URL = 'https://home-assistant.io/'
-PROJECT_EMAIL = 'hello@home-assistant.io'
->>>>>>> a1d8b0e9
 
 PYPI_URL = 'https://pypi.python.org/pypi/{}'.format(PROJECT_PACKAGE_NAME)
 GITHUB_URL = 'https://github.com/sviete/home-assistant'
@@ -76,12 +65,7 @@
     author_email=PROJECT_EMAIL,
     packages=PACKAGES,
     include_package_data=True,
-<<<<<<< HEAD
-    zip_safe=True,
-    platforms='any',
-=======
     zip_safe=False,
->>>>>>> a1d8b0e9
     install_requires=REQUIRES,
     python_requires='>={}'.format(MIN_PY_VERSION),
     test_suite='tests',
